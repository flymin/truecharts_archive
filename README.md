# heavy_script

## Website 

[HeavySetup - Further In-Depth Explanation](https://heavysetup.info/scripts/heavyscript/about/)

## Table of contents:
* [Arguments](#arguments)
* [Examples](#examples)
* [How to Install](#how-to-install)
* [How to Update](#how-to-update)
* [Creating a Cron Job](#creating-a-cron-job)
* [Additional Information](#additional-information)

<br>

## Arguments

<<<<<<< HEAD
| Flag            	| Example                	| Parameter       	| Description                                                                                                                                                                                                                	|
|-----------------	|------------------------	|-----------------	|----------------------------------------------------------------------------------------------------------------------------------------------------------------------------------------------------------------------------	|
| NULL            	| NULL                   	| NULL            	| If you choose not to supply an option, it will open the menu for easier access to the utilities                                                                                                                            	|
| --self-update   	| --self-update          	| None            	| Updates HeavyScript prior to running it<br>_You no longer need to git pull_                                                                                                                                                	|
| --delete-backup 	| --delete-backup        	| None            	| Opens a menu to delete backups<br>_Useful if you need to delete old system backups or backups from other scripts_                                                                                                          	|
| --restore       	| --restore              	| None            	| Restore HeavyScript specific `ix-applications dataset` snapshot                                                                                                                                                            	|
| --mount         	| --mount                	| None            	| Initiates mounting feature<br>Choose between unmounting and mounting PVC data                                                                                                                                              	|
| --dns           	| --dns                  	| None            	| list all of your applications DNS names and their web ports                                                                                                                                                                	|
| -U              	| -U <br>-U 5            	| None or Integer 	| Update applications, ignoring major version changes<br>_Optionally, you can supply a number after the argument to update multiple applications at once_                                                                    	|
| -u              	| -u<br>-u 5             	| None or Integer 	| Update applications, do NOT update if there was a major version change<br>_Optionally, you can supply a number after the argument to update multiple applications at once_                                                 	|
| -b              	| -b 14                  	| Integer         	| Backup `ix-appliactions` dataset<br>_Creates backups up to the number you've chosen_                                                                                                                                       	|
| -i              	| -i nextcloud -i sonarr 	| String          	| Applications listed will be ignored during updating<br>_List one application after another as shown in the example_                                                                                                        	|
| -r              	| -r                     	| None            	| Monitors applications after they update<br>If the app does not become "ACTIVE" after either:<br>The custom Timeout, or Default Timeout,<br>rollback the application.                                                       	|
| -v              	| -v                     	| None            	| Verbose Output<br>_Look at the bottom of this page for an example_                                                                                                                                                         	|
| -S              	| -S                     	| None            	| Shutdown the application prior to updating it                                                                                                                                                                              	|
| -t              	| -t 150                 	| Integer         	| Set a custom timeout to be used with either:<br>`-m` <br>_Time the script will wait for application to be "STOPPED"_<br>or<br>`-(u\|U)` <br>_Time the script will wait for application to be either "STOPPED" or "ACTIVE"_ 	|
| -s              	| -s                     	| None            	| Sync Catalogs prior to updating                                                                                                                                                                                            	|
| -p              	| -p                     	| None            	| Prune old/unused docker images                                                                                                                                                                                             	|
=======
| Flag            	| Example                	| Parameter 	| Description                                                                                                                                                                                                                           	|
|-----------------	|------------------------	|-----------	|---------------------------------------------------------------------------------------------------------------------------------------------------------------------------------------------------------------------------------------	|
| --self-update   	| --self-update          	| None      	| Updates HeavyScript prior to running it<br>_You no longer need to git pull_                                                                                                                                                           	|
| --delete-backup 	| --delete-backup        	| None      	| Opens a menu to delete backups<br>_Useful if you need to delete old system backups or backups from other scripts_                                                                                                                     	|
| --restore       	| --restore              	| None      	| Restore HeavyScript specific `ix-applications dataset` snapshot                                                                                                                                                                       	|
| --mount         	| --mount                	| None      	| Initiates mounting feature<br>Choose between unmounting and mounting PVC data                                                                                                                                                         	|
| --dns           	| --dns                  	| None      	| list all of your applications DNS names and their web ports                                                                                                                                                                           	|
| -U              	| -U                     	| None      	| Update applications, ignoring major version changes                                                                                                                                                                                   	|
| -u              	| -u                     	| None      	| Update applications, do NOT update if there was a major version change                                                                                                                                                                	|
| -b              	| -b 14                  	| Integer   	| Backup `ix-appliactions` dataset<br>_Creates backups up to the number you've chosen_                                                                                                                                                  	|
| -i              	| -i nextcloud -i sonarr 	| String    	| Applications listed will be ignored during updating<br>_List one application after another as shown in the example_                                                                                                                   	|
| (-R\|-r)        	| -r                     	| None      	| Monitors applications after they update<br>If the app does not become "ACTIVE" after either:<br>The custom Timeout, or Default Timeout,<br>rollback the application.<br>__Warning: deprecating `-R` please begin using `-r` instead__ 	|
| -v              	| -v                     	| None      	| Verbose Output<br>_Look at the bottom of this page for an example_                                                                                                                                                                    	|
| -S              	| -S                     	| None      	| Shutdown the application prior to updating it                                                                                                                                                                                         	|
| -t              	| -t 150                 	| Integer   	| Set a custom timeout to be used with either:<br>`-m` <br>_Time the script will wait for application to be "STOPPED"_<br>or<br>`-(u\|U)` <br>_Time the script will wait for application to be either "STOPPED" or "ACTIVE"_            	|
| -s              	| -s                     	| None      	| Sync Catalogs prior to updating                                                                                                                                                                                                       	|
| -p              	| -p                     	| None      	| Prune old/unused docker images                                                                                                                                                                                                        	|

>>>>>>> 319f65d7

<br>
<br>

### Examples
#### Typical Cron Job  
```
<<<<<<< HEAD
bash heavy_script.sh --self-update -b 14 -i portainer -i arch -i sonarr -i radarr -t 600 -rsp -u 5
=======
bash heavy_script.sh --self-update -b 14 -i portainer -i arch -i sonarr -i radarr -t 600 -rsup
>>>>>>> 319f65d7
```

> `-b` is set to 14. Up to 14 snapshots of your ix-applications dataset will be saved

> `-i` is set to ignore portainer, arch, sonarr, and radarr. These applications will be ignored when it comes to updates.

> `-t` I set it to 600 seconds, this means the script will wait 600 seconds for the application to become ACTIVE before timing out and continuing to a different application. 

> `-r` Will rollback applications if they fail to deploy after updating.

> `-s` will just sync the repositories, ensuring you are downloading the latest updates.

> `-p` Prune docker images.

> `-u` update applications as long as the major version has absolutely no change, if it does have a change it will ask the user to update manually.
>> The `5` after the `-u` means up to 5 applications will be updating and monitored at one time

> `--self-update` Will update the script prior to running anything else.

> `--self-update` Will update the script prior to running anything else.

#### Mounting PVC Data

```
bash /mnt/tank/scripts/heavy_script.sh -t 300 --mount
```

#### Restoring ix-applications dataset

```
bash /mnt/tank/scripts/heavy_script/heavy_script.sh --restore
```

#### Deleting Backups

```
bash /mnt/tank/scripts/heavy_script/heavy_script.sh --delete-backup
```

#### List All DNS Names

```
bash /mnt/tank/scripts/heavy_script/heavy_script.sh --dns
```

#### My personal Cron Job
```
<<<<<<< HEAD
bash /mnt/speed/scripts/heavy_script/heavy_script.sh --self-update -b 14 -rsp -u 10
=======
bash /mnt/speed/scripts/heavy_script/heavy_script.sh --self-update -b 14 -rsup
>>>>>>> 319f65d7
```

<br>
<br>


## How to Install

### Create a Scripts Dataset

I created a `scripts` dataset on my Truenas SCALE system, this is where all my scripts will remain.

### Open a Terminal 

**Change Directory to your scripts folder**
```
cd /mnt/speed/scripts
```

**Git Clone Heavy_Script**
```
git clone https://github.com/Heavybullets8/heavy_script.git
```

**Change Directory to Heavy_Script folder**
```
cd heavy_script
```

From here, you can just run Heavy_Script with `bash heavy_script.sh -ARGUMENTS`

> Note: `chmod +x` is NOT required. Doing this will break the `git pull` (or self update) function. Just run the script with `bash heavy_script.sh`

<br>

## How to Update 

### Manually

#### Open a Terminal 

**Change Directory to your heavy_script folder**
```
cd /mnt/speed/scripts/heavy_script
```

**git pull**
```
git pull
```
<br >

### Update with the scripts built-in option

```
bash heavyscript.sh --self-update -b 14 -supr
```
> The important argument here is the `--self-update`, you can still use all of your same arguments with this option.


<br >
<br >

## Creating a Cron Job

1. TrueNAS SCALE GUI
2. System Settings
3. Advanced
4. Cron Jobs
   1. Click Add

| Name                   	| Value                                                                                                             	| Reason                                                                                                                                                                                         	|
|------------------------	|-------------------------------------------------------------------------------------------------------------------	|------------------------------------------------------------------------------------------------------------------------------------------------------------------------------------------------	|
| `Description`          	| HeavyScript git pull and Update apps                                                                              	| This is up to you, put whatever you think is a good description in here                                                                                                                        	|
| `Command`              	| `bash /PATH/TO/HEAVY_SCRIPT_DIRECTORY/heavy_script.sh --self-update -b 14 -rsup` 	| This is the command you will be running on your schedule  I personally use:  `bash /mnt/speed/scripts/heavy_script/heavy_script.sh --self-update -b 14 -rsup` 	|
| `Run As User`          	| `root`                                                                                                            	| Running the script as `root` is REQUIRED. You cannot access all of the kubernetes functions without this user.                                                                                 	|
| `Schedule`             	| Up to you, I run mine everyday at `0400`                                                                          	| Again up to you                                                                                                                                                                                	|
| `Hide Standard Output` 	| `False` or Unticked                                                                                               	| I like to receive an email report of how the script ran, what apps updated etc.                                                                                                                	|
| `Hide Standard Error`  	| `False`  or Unticked                                                                                              	| I want to see any errors that occur                                                                                                                                                            	|
| `Enabled`              	| `True` or Ticked                                                                                                  	| This will Enable the script to run on your schedule                                                                                                                                            	|



<br >
<br >

### Additional Information

#### Verbose vs Non-Verbose 
-  Verbose used `bash heavy_script.sh -b 5 -Srupv`
- Non-Verbose used `bash heavy_script.sh -b 5 -Srup`

| Verbose 	| Non-Verbose 	|
|---------	|-------------	|
|  ![image](https://user-images.githubusercontent.com/20793231/167971188-07f71d02-8da3-4e0c-b9a0-cd26e7f63613.png) |   ![image](https://user-images.githubusercontent.com/20793231/167972033-dc8d4ab4-4fb2-4c8a-b7dc-b9311ae55cf8.png) |
       
<|MERGE_RESOLUTION|>--- conflicted
+++ resolved
@@ -16,7 +16,6 @@
 
 ## Arguments
 
-<<<<<<< HEAD
 | Flag            	| Example                	| Parameter       	| Description                                                                                                                                                                                                                	|
 |-----------------	|------------------------	|-----------------	|----------------------------------------------------------------------------------------------------------------------------------------------------------------------------------------------------------------------------	|
 | NULL            	| NULL                   	| NULL            	| If you choose not to supply an option, it will open the menu for easier access to the utilities                                                                                                                            	|
@@ -35,26 +34,7 @@
 | -t              	| -t 150                 	| Integer         	| Set a custom timeout to be used with either:<br>`-m` <br>_Time the script will wait for application to be "STOPPED"_<br>or<br>`-(u\|U)` <br>_Time the script will wait for application to be either "STOPPED" or "ACTIVE"_ 	|
 | -s              	| -s                     	| None            	| Sync Catalogs prior to updating                                                                                                                                                                                            	|
 | -p              	| -p                     	| None            	| Prune old/unused docker images                                                                                                                                                                                             	|
-=======
-| Flag            	| Example                	| Parameter 	| Description                                                                                                                                                                                                                           	|
-|-----------------	|------------------------	|-----------	|---------------------------------------------------------------------------------------------------------------------------------------------------------------------------------------------------------------------------------------	|
-| --self-update   	| --self-update          	| None      	| Updates HeavyScript prior to running it<br>_You no longer need to git pull_                                                                                                                                                           	|
-| --delete-backup 	| --delete-backup        	| None      	| Opens a menu to delete backups<br>_Useful if you need to delete old system backups or backups from other scripts_                                                                                                                     	|
-| --restore       	| --restore              	| None      	| Restore HeavyScript specific `ix-applications dataset` snapshot                                                                                                                                                                       	|
-| --mount         	| --mount                	| None      	| Initiates mounting feature<br>Choose between unmounting and mounting PVC data                                                                                                                                                         	|
-| --dns           	| --dns                  	| None      	| list all of your applications DNS names and their web ports                                                                                                                                                                           	|
-| -U              	| -U                     	| None      	| Update applications, ignoring major version changes                                                                                                                                                                                   	|
-| -u              	| -u                     	| None      	| Update applications, do NOT update if there was a major version change                                                                                                                                                                	|
-| -b              	| -b 14                  	| Integer   	| Backup `ix-appliactions` dataset<br>_Creates backups up to the number you've chosen_                                                                                                                                                  	|
-| -i              	| -i nextcloud -i sonarr 	| String    	| Applications listed will be ignored during updating<br>_List one application after another as shown in the example_                                                                                                                   	|
-| (-R\|-r)        	| -r                     	| None      	| Monitors applications after they update<br>If the app does not become "ACTIVE" after either:<br>The custom Timeout, or Default Timeout,<br>rollback the application.<br>__Warning: deprecating `-R` please begin using `-r` instead__ 	|
-| -v              	| -v                     	| None      	| Verbose Output<br>_Look at the bottom of this page for an example_                                                                                                                                                                    	|
-| -S              	| -S                     	| None      	| Shutdown the application prior to updating it                                                                                                                                                                                         	|
-| -t              	| -t 150                 	| Integer   	| Set a custom timeout to be used with either:<br>`-m` <br>_Time the script will wait for application to be "STOPPED"_<br>or<br>`-(u\|U)` <br>_Time the script will wait for application to be either "STOPPED" or "ACTIVE"_            	|
-| -s              	| -s                     	| None      	| Sync Catalogs prior to updating                                                                                                                                                                                                       	|
-| -p              	| -p                     	| None      	| Prune old/unused docker images                                                                                                                                                                                                        	|
 
->>>>>>> 319f65d7
 
 <br>
 <br>
@@ -62,11 +42,9 @@
 ### Examples
 #### Typical Cron Job  
 ```
-<<<<<<< HEAD
+
 bash heavy_script.sh --self-update -b 14 -i portainer -i arch -i sonarr -i radarr -t 600 -rsp -u 5
-=======
-bash heavy_script.sh --self-update -b 14 -i portainer -i arch -i sonarr -i radarr -t 600 -rsup
->>>>>>> 319f65d7
+
 ```
 
 > `-b` is set to 14. Up to 14 snapshots of your ix-applications dataset will be saved
@@ -114,11 +92,9 @@
 
 #### My personal Cron Job
 ```
-<<<<<<< HEAD
+
 bash /mnt/speed/scripts/heavy_script/heavy_script.sh --self-update -b 14 -rsp -u 10
-=======
-bash /mnt/speed/scripts/heavy_script/heavy_script.sh --self-update -b 14 -rsup
->>>>>>> 319f65d7
+
 ```
 
 <br>
