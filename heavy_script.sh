--- conflicted
+++ resolved
@@ -1,6 +1,6 @@
 #!/bin/bash
 
-<<<<<<< HEAD
+
 # cd to script, this ensures the script can find the source scripts below, even when ran from a seperate directory
 script=$(readlink -f "$0")
 script_path=$(dirname "$script")
@@ -22,377 +22,13 @@
 source functions/self_update.sh
 # shellcheck source=functions/update_apps.sh
 source functions/update_apps.sh
-=======
-#If no argument is passed, kill the script.
-[[ -z "$*" || "-" == "$*" || "--" == "$*"  ]] && echo "This script requires an argument, use --help for help" && exit
-
-args=("$@")
-
-self_update() {
-script=$(readlink -f "$0")
-script_path=$(dirname "$script")
-script_name="heavy_script.sh"
-cd "$script_path" || exit
-git fetch &> /dev/null 
-
-if  git diff --name-only origin/main | grep -q "$script_name" ; then
-    echo "Found a new version of HeavyScript, updating myself..."
-    git reset --hard -q
-    git pull --force -q
-    echo -e "Running the new version...\n"
-    count=0
-    for i in "${args[@]}"
-    do
-        [[ "$i" == "--self-update" ]] && unset "args[$count]" && break
-        ((count++))
-    done
-    sleep 5
-    exec bash "$script_name" "${args[@]}"
-
-    # Now exit this old instance
-    exit
-else 
-    echo -e "HeavyScript is already the latest version\n"
-fi
-}
 
 
-help(){
-[[ $help == "true" ]] && clear -x
-echo "Basic Utilities"
-echo "--mount         | Initiates mounting feature, choose between unmounting and mounting PVC data"
-echo "--restore       | Opens a menu to restore a \"heavy_script\" backup that was taken on your \"ix-applications\" dataset"
-echo "--delete-backup | Opens a menu to delete backups on your system"
-echo "--dns           | list all of your applications DNS names and their web ports"
-echo
-echo "Update Options"
-echo "-U | Update all applications, ignores versions"
-echo "-u | Update all applications, does not update Major releases"
-echo "-b | Back-up your ix-applications dataset, specify a number after -b"
-echo "-i | Add application to ignore list, one by one, see example below."
-echo "-R | THIS OPTION WILL DEPRICATE SOON, USE \"-r\" instead. Roll-back applications if they fail to update"
-echo "-r | Roll-back applications if they fail to update"
-echo "-S | Shutdown applications prior to updating"
-echo "-v | verbose output"
-echo "-t | Set a custom timeout in seconds when checking if either an App or Mountpoint correctly Started, Stopped or (un)Mounted. Defaults to 500 seconds"
-echo "-s | sync catalog"
-echo "-p | Prune unused/old docker images"
-echo
-echo "Examples"
-echo "bash heavy_script.sh -b 14 -i portainer -i arch -i sonarr -i radarr -t 600 -vrsUp"
-echo "bash /mnt/tank/scripts/heavy_script.sh -t 150 --mount"
-echo "bash /mnt/tank/scripts/heavy_script.sh --dns"
-echo "bash heavy_script.sh --restore"
-echo "bash /mnt/tank/scripts/heavy_script.sh --delete-backup"
-echo
-exit
-}
-export -f help
 
 
-deleteBackup(){
-clear -x && echo "pulling all restore points.."
-list_backups=$(cli -c 'app kubernetes list_backups' | sort -t '_' -Vr -k2,7 | tr -d " \t\r"  | awk -F '|'  '{print $2}' | nl | column -t)
-clear -x
-[[ -z "$list_backups" ]] && echo "No restore points available" && exit || { title; echo -e "Choose a restore point to delete\nThese may be out of order if they are not HeavyScript backups" ;  }
-echo "$list_backups" && read -t 600 -p "Please type a number: " selection && restore_point=$(echo "$list_backups" | grep ^"$selection " | awk '{print $2}')
-[[ -z "$selection" ]] && echo "Your selection cannot be empty" && exit #Check for valid selection. If none, kill script
-[[ -z "$restore_point" ]] && echo "Invalid Selection: $selection, was not an option" && exit #Check for valid selection. If none, kill script
-echo -e "\nWARNING:\nYou CANNOT go back after deleting your restore point" || { echo "FAILED"; exit; }
-echo -e "\n\nYou have chosen:\n$restore_point\n\nWould you like to continue?"  && echo -e "1  Yes\n2  No" && read -t 120 -p "Please type a number: " yesno || { echo "FAILED"; exit; }
-if [[ $yesno == "1" ]]; then
-    echo -e "\nDeleting $restore_point" && cli -c 'app kubernetes delete_backup backup_name=''"'"$restore_point"'"' &>/dev/null && echo "Sucessfully deleted" || echo "Deletion Failed"
-elif [[ $yesno == "2" ]]; then
-    echo "You've chosen NO, killing script."
-else
-    echo "Invalid Selection"
-fi
-}
-export -f deleteBackup
-
-
-backup(){
-echo -e "\nNumber of backups was set to $number_of_backups"
-date=$(date '+%Y_%m_%d_%H_%M_%S')
-[[ "$verbose" == "true" ]] && cli -c 'app kubernetes backup_chart_releases backup_name=''"'HeavyScript_"$date"'"'
-[[ -z "$verbose" ]] && echo -e "\nNew Backup Name:" && cli -c 'app kubernetes backup_chart_releases backup_name=''"'HeavyScript_"$date"'"' | tail -n 1
-mapfile -t list_backups < <(cli -c 'app kubernetes list_backups' | grep "HeavyScript_" | sort -t '_' -Vr -k2,7 | awk -F '|'  '{print $2}'| tr -d " \t\r")
-if [[  ${#list_backups[@]}  -gt  "number_of_backups" ]]; then
-    echo -e "\nDeleting the oldest backup(s) for exceeding limit:"
-    overflow=$(( ${#list_backups[@]} - "$number_of_backups" ))
-    mapfile -t list_overflow < <(cli -c 'app kubernetes list_backups' | grep "HeavyScript_"  | sort -t '_' -V -k2,7 | awk -F '|'  '{print $2}'| tr -d " \t\r" | head -n "$overflow")
-    for i in "${list_overflow[@]}"
-    do
-        cli -c 'app kubernetes delete_backup backup_name=''"'"$i"'"' &> /dev/null || echo "Failed to delete $i"
-        echo "$i"
-    done
-fi
-}
-export -f backup
-
-
-restore(){
-clear -x && echo "pulling restore points.."
-list_backups=$(cli -c 'app kubernetes list_backups' | grep "HeavyScript_" | sort -t '_' -Vr -k2,7 | tr -d " \t\r"  | awk -F '|'  '{print $2}' | nl | column -t)
-clear -x
-[[ -z "$list_backups" ]] && echo "No HeavyScript restore points available" && exit || { title; echo "Choose a restore point" ;  }
-echo "$list_backups" && read -t 600 -p "Please type a number: " selection && restore_point=$(echo "$list_backups" | grep ^"$selection " | awk '{print $2}')
-[[ -z "$selection" ]] && echo "Your selection cannot be empty" && exit #Check for valid selection. If none, kill script
-[[ -z "$restore_point" ]] && echo "Invalid Selection: $selection, was not an option" && exit #Check for valid selection. If none, kill script
-echo -e "\nWARNING:\nThis is NOT guranteed to work\nThis is ONLY supposed to be used as a LAST RESORT\nConsider rolling back your applications instead if possible" || { echo "FAILED"; exit; }
-echo -e "\n\nYou have chosen:\n$restore_point\n\nWould you like to continue?"  && echo -e "1  Yes\n2  No" && read -t 120 -p "Please type a number: " yesno || { echo "FAILED"; exit; }
-if [[ $yesno == "1" ]]; then
-    echo -e "\nStarting Backup, this will take a LONG time." && cli -c 'app kubernetes restore_backup backup_name=''"'"$restore_point"'"' || echo "Restore FAILED"
-elif [[ $yesno == "2" ]]; then
-    echo "You've chosen NO, killing script. Good luck."
-else
-    echo "Invalid Selection"
-fi
-}
-export -f restore
-
-
-dns(){
-clear -x
-echo "Generating DNS Names.."
-#ignored dependency pods, may need to add more in the future.
-dep_ignore="\-cronjob\-|^kube-system|\ssvclb|NAME|\-memcached\-.[^custom\-app]|\-postgresql\-.[^custom\-app]|\-redis\-.[^custom\-app]|\-mariadb\-.[^custom\-app]|\-promtail\-.[^custom\-app]"
->>>>>>> 319f65d7
-
-
-<<<<<<< HEAD
 #If no argument is passed, kill the script.
 [[ -z "$*" || "-" == "$*" || "--" == "$*"  ]] && menu
-=======
-# Pulling all ports
-all_ports=$(k3s kubectl get service -A)
 
-clear -x
-count=0
-for i in "${main[@]}"
-do
-    [[ count -le 0 ]] && echo -e "\n" && ((count++))
-    appName=$(echo "$i" | awk '{print $2}' | sed 's/-[^-]*-[^-]*$//' | sed 's/-0//')
-    ixName=$(echo "$i" | awk '{print $1}')
-    port=$(echo "$all_ports" | grep -E "\s$appName\s" | awk '{print $6}' | grep -Eo "^[[:digit:]]+{1}")
-    echo -e "$appName.$ixName.svc.cluster.local $port"
-done | uniq | nl -b t | sed 's/\s\s\s$/- -------- ----/' | column -t -R 1 -N "#,DNS_Name,Port" -L
-}
-export -f dns
-
-
-mount(){
-clear -x
-title
-echo -e "1  Mount\n2  Unmount All" && read -t 600 -p "Please type a number: " selection
-[[ -z "$selection" ]] && echo "Your selection cannot be empty" && exit #Check for valid selection. If none, kill script
-if [[ $selection == "1" ]]; then
-    list=$(k3s kubectl get pvc -A | sort -u | awk '{print NR-1, "\t" $1 "\t" $2 "\t" $4}' | column -t | sed "s/^0/ /")
-    echo "$list" && read -t 120 -p "Please type a number: " selection
-    [[ -z "$selection" ]] && echo "Your selection cannot be empty" && exit #Check for valid selection. If none, kill script
-    app=$(echo -e "$list" | grep ^"$selection " | awk '{print $2}' | cut -c 4- )
-    [[ -z "$app" ]] && echo "Invalid Selection: $selection, was not an option" && exit #Check for valid selection. If none, kill script
-    pvc=$(echo -e "$list" | grep ^"$selection ")
-    status=$(cli -m csv -c 'app chart_release query name,status' | grep -E "^$app\b" | awk -F ',' '{print $2}'| tr -d " \t\n\r")
-    if [[ "$status" != "STOPPED" ]]; then
-        [[ -z $timeout ]] && echo -e "\nDefault Timeout: 500" && timeout=500 || echo -e "\nCustom Timeout: $timeout"
-        SECONDS=0 && echo -e "\nScaling down $app" && midclt call chart.release.scale "$app" '{"replica_count": 0}' &> /dev/null
-    else
-        echo -e "\n$app is already stopped"
-    fi
-    while [[ "$SECONDS" -le "$timeout" && "$status" != "STOPPED" ]]
-    do
-        status=$(cli -m csv -c 'app chart_release query name,status' | grep -E "^$app\b" | awk -F ',' '{print $2}'| tr -d " \t\n\r")
-        echo -e "Waiting $((timeout-SECONDS)) more seconds for $app to be STOPPED" && sleep 5
-    done
-    data_name=$(echo "$pvc" | awk '{print $3}')
-    mount=$(echo "$pvc" | awk '{print $4}')
-    volume_name=$(echo "$pvc" | awk '{print $4}')
-    full_path=$(zfs list | grep "$volume_name" | awk '{print $1}')
-    echo -e "\nMounting\n$full_path\nTo\n/mnt/heavyscript/$data_name" && zfs set mountpoint=/heavyscript/"$data_name" "$full_path" && echo -e "Mounted\n\nUnmount with:\nzfs set mountpoint=legacy "$full_path" && rmdir /mnt/heavyscript/"$data_name"\n\nOr use the Unmount All option\n"
-    exit
-elif [[ $selection == "2" ]]; then
-    mapfile -t unmount_array < <(basename -a /mnt/heavyscript/* | sed "s/*//")
-    [[ -z $unmount_array ]] && echo "Theres nothing to unmount" && exit
-    for i in "${unmount_array[@]}"
-    do
-        main=$(k3s kubectl get pvc -A | grep -E "\s$i\s" | awk '{print $1, $2, $4}')
-        app=$(echo "$main" | awk '{print $1}' | cut -c 4-)
-        pvc=$(echo "$main" | awk '{print $3}')
-        mapfile -t path < <(find /mnt/*/ix-applications/releases/"$app"/volumes/ -maxdepth 0 | cut -c 6-)
-        if [[  "${#path[@]}" -gt 1 ]]; then #if there is another app with the same name on another pool, use the current pools application, since the other instance is probably old, or unused.
-            echo "$i is a name used on more than one pool.. attempting to use your current kubernetes apps pool"
-            pool=$(cli -c 'app kubernetes config' | grep -E "dataset\s\|" | awk -F '|' '{print $3}' | awk -F '/' '{print $1}' | tr -d " \t\n\r")
-            full_path=$(find /mnt/"$pool"/ix-applications/releases/"$app"/volumes/ -maxdepth 0 | cut -c 6-)
-            zfs set mountpoint=legacy "$full_path""$pvc" && echo "$i unmounted" && rmdir /mnt/heavyscript/"$i" || echo "failed to unmount $i"
-        else
-            zfs set mountpoint=legacy "$path""$pvc" && echo "$i unmounted" && rmdir /mnt/heavyscript/"$i" || echo "failed to unmount $i"
-        fi
-    done
-    rmdir /mnt/heavyscript
-else
-    echo "Invalid selection, \"$selection\" was not an option"
-fi
-}
-export -f mount
-
-
-sync(){
-echo -e "\nSyncing all catalogs, please wait.." && cli -c 'app catalog sync_all' &> /dev/null && echo -e "Catalog sync complete"
-}
-export -f sync
-
-
-update_apps(){
-# Replace with line below after testing
-# cli -m csv -c 'app chart_release query name,update_available,human_version,human_latest_version,container_images_update_available,status' | tr -d " \t\r" | grep -E ",true($|,)" | sort
-mapfile -t array < <(cli -m csv -c 'app chart_release query name,update_available,human_version,human_latest_version,container_images_update_available,status' | grep -E ",true(,|\b)" | sort)
-[[ -z $array ]] && echo -e "\nThere are no updates available" && return 0 || echo -e "\n${#array[@]} update(s) available"
-[[ -z $timeout ]] && echo -e "\nDefault Timeout: 500" && timeout=500 || echo -e "\nCustom Timeout: $timeout"
-[[ "$timeout" -le 120 ]] && echo "Warning: Your timeout is set low and may lead to premature rollbacks or skips"
-for i in "${array[@]}"
-do
-    app_name=$(echo "$i" | awk -F ',' '{print $1}') #print out first catagory, name.
-    old_app_ver=$(echo "$i" | awk -F ',' '{print $4}' | awk -F '_' '{print $1}' | awk -F '.' '{print $1}') #previous/current Application MAJOR Version
-    new_app_ver=$(echo "$i" | awk -F ',' '{print $5}' | awk -F '_' '{print $1}' | awk -F '.' '{print $1}') #new Application MAJOR Version
-    old_chart_ver=$(echo "$i" | awk -F ',' '{print $4}' | awk -F '_' '{print $2}' | awk -F '.' '{print $1}') # Old Chart MAJOR version
-    new_chart_ver=$(echo "$i" | awk -F ',' '{print $5}' | awk -F '_' '{print $2}' | awk -F '.' '{print $1}') # New Chart MAJOR version
-    status=$(echo "$i" | awk -F ',' '{print $2}') #status of the app: STOPPED / DEPLOYING / ACTIVE
-    startstatus=$status
-    diff_app=$(diff <(echo "$old_app_ver") <(echo "$new_app_ver")) #caluclating difference in major app versions
-    diff_chart=$(diff <(echo "$old_chart_ver") <(echo "$new_chart_ver")) #caluclating difference in Chart versions
-    old_full_ver=$(echo "$i" | awk -F ',' '{print $4}') #Upgraded From
-    new_full_ver=$(echo "$i" | awk -F ',' '{print $5}') #Upraded To
-    rollback_version=$(echo "$i" | awk -F ',' '{print $4}' | awk -F '_' '{print $2}')
-    printf '%s\0' "${ignore[@]}" | grep -iFxqz "${app_name}" && echo -e "\n$app_name\nIgnored, skipping" && continue #If application is on ignore list, skip
-    if [[ "$diff_app" == "$diff_chart" || "$update_all_apps" == "true" ]]; then #continue to update
-        if [[ $stop_before_update == "true" ]]; then # Check to see if user is using -S or not
-            if [[ "$status" ==  "STOPPED" ]]; then # if status is already stopped, skip while loop
-                echo -e "\n$app_name"
-                [[ "$verbose" == "true" ]] && echo "Updating.."
-                cli -c 'app chart_release upgrade release_name=''"'"$app_name"'"' &> /dev/null && echo -e "Updated\n$old_full_ver\n$new_full_ver" && after_update_actions || echo "FAILED"
-                continue
-            else # if status was not STOPPED, stop the app prior to updating
-                echo -e "\n$app_name"
-                [[ "$verbose" == "true" ]] && echo "Stopping prior to update.."
-                midclt call chart.release.scale "$app_name" '{"replica_count": 0}' &> /dev/null && SECONDS=0 || echo -e "FAILED"
-                while [[ "$status" !=  "STOPPED" ]]
-                do
-                    status=$(cli -m csv -c 'app chart_release query name,update_available,human_version,human_latest_version,status' | grep "^$app_name," | awk -F ',' '{print $2}')
-                    if [[ "$status"  ==  "STOPPED" ]]; then
-                        echo "Stopped"
-                        [[ "$verbose" == "true" ]] && echo "Updating.."
-                        cli -c 'app chart_release upgrade release_name=''"'"$app_name"'"' &> /dev/null && echo -e "Updated\n$old_full_ver\n$new_full_ver" && after_update_actions || echo "Failed to update"
-                        break
-                    elif [[ "$SECONDS" -ge "$timeout" ]]; then
-                        echo "Error: Run Time($SECONDS) has exceeded Timeout($timeout)"
-                        break
-                    elif [[ "$status" !=  "STOPPED" ]]; then
-                        [[ "$verbose" == "true" ]] && echo "Waiting $((timeout-SECONDS)) more seconds for $app_name to be STOPPED"
-                        sleep 10
-                        continue
-                    fi
-                done
-            fi
-        else #user must not be using -S, just update
-            echo -e "\n$app_name"
-            [[ "$verbose" == "true" ]] && echo "Updating.."
-            cli -c 'app chart_release upgrade release_name=''"'"$app_name"'"' &> /dev/null && echo -e "Updated\n$old_full_ver\n$new_full_ver" && after_update_actions || echo "FAILED"
-        fi
-    else
-        echo -e "\n$app_name\nMajor Release, update manually"
-        continue
-    fi
-done
-}
-export -f update_apps
-
-
-after_update_actions(){
-SECONDS=0
-count=0
-if [[ $rollback == "true" ]]; then
-    while [[ "0"  !=  "1" ]]
-    do
-        (( count++ ))
-        status=$(cli -m csv -c 'app chart_release query name,update_available,human_version,human_latest_version,status' | grep "^$app_name," | awk -F ',' '{print $2}')
-        if [[ "$status"  ==  "ACTIVE" && "$startstatus"  ==  "STOPPED" ]]; then
-            [[ "$verbose" == "true" ]] && echo "Returing to STOPPED state.."
-            midclt call chart.release.scale "$app_name" '{"replica_count": 0}' &> /dev/null && echo "Stopped"|| echo "FAILED"
-            break
-        elif [[ "$SECONDS" -ge "$timeout" && "$status"  ==  "DEPLOYING" && "$failed" != "true" ]]; then
-            echo -e "Error: Run Time($SECONDS) for $app_name has exceeded Timeout($timeout)\nIf this is a slow starting application, set a higher timeout with -t\nIf this applicaion is always DEPLOYING, you can disable all probes under the Healthcheck Probes Liveness section in the edit configuration\nReverting update.."
-            midclt call chart.release.rollback "$app_name" "{\"item_version\": \"$rollback_version\"}" &> /dev/null
-            [[ "$startstatus"  ==  "STOPPED" ]] && failed="true" && after_update_actions && unset failed #run back after_update_actions function if the app was stopped prior to update
-            break
-        elif [[ "$SECONDS" -ge "$timeout" && "$status"  ==  "DEPLOYING" && "$failed" == "true" ]]; then
-            echo -e "Error: Run Time($SECONDS) for $app_name has exceeded Timeout($timeout)\nThe application failed to be ACTIVE even after a rollback,\nManual intervention is required\nAbandoning"
-            break
-        elif [[ "$status"  ==  "STOPPED" ]]; then
-            [[ "$count" -le 1 && "$verbose" == "true"  ]] && echo "Verifying Stopped.." && sleep 15 && continue #if reports stopped on FIRST time through loop, double check
-            [[ "$count" -le 1  && -z "$verbose" ]] && sleep 15 && continue #if reports stopped on FIRST time through loop, double check
-            echo "Stopped" && break #if reports stopped any time after the first loop, assume its extermal services.
-        elif [[ "$status"  ==  "ACTIVE" ]]; then
-            [[ "$count" -le 1 && "$verbose" == "true"  ]] && echo "Verifying Active.." && sleep 15 && continue #if reports active on FIRST time through loop, double check
-            [[ "$count" -le 1  && -z "$verbose" ]] && sleep 15 && continue #if reports active on FIRST time through loop, double check
-            echo "Active" && break #if reports active any time after the first loop, assume actually active.
-        else
-            [[ "$verbose" == "true" ]] && echo "Waiting $((timeout-SECONDS)) more seconds for $app_name to be ACTIVE"
-            sleep 15
-            continue
-        fi
-    done
-else
-    if [[  "$startstatus"  ==  "STOPPED"  ]]; then
-        while [[ "0"  !=  "1" ]] #using a constant while loop, then breaking out of the loop with break commands below.
-        do
-            (( count++ ))
-            status=$(cli -m csv -c 'app chart_release query name,update_available,human_version,human_latest_version,status' | grep "^$app_name," | awk -F ',' '{print $2}')
-            if [[ "$status"  ==  "STOPPED" ]]; then
-                [[ "$count" -le 1 && "$verbose" == "true"  ]] && echo "Verifying Stopped.." && sleep 15 && continue #if reports stopped on FIRST time through loop, double check
-                [[ "$count" -le 1  && -z "$verbose" ]] && sleep 15 && continue #if reports stopped on FIRST time through loop, double check
-                echo "Stopped" && break #assume actually stopped anytime AFTER the first loop
-                break
-            elif [[ "$status"  ==  "ACTIVE" ]]; then
-                [[ "$count" -le 1 && "$verbose" == "true"  ]] && echo "Verifying Active.." && sleep 15 && continue #if reports active on FIRST time through loop, double check
-                [[ "$count" -le 1  && -z "$verbose" ]] && sleep 15 && continue #if reports active on FIRST time through loop, double check
-                [[ "$verbose" == "true" ]] && echo "Returing to STOPPED state.."
-                midclt call chart.release.scale "$app_name" '{"replica_count": 0}' &> /dev/null && echo "Stopped"|| echo "FAILED"
-                break
-            elif [[ "$SECONDS" -ge "$timeout" ]]; then
-                echo "Error: Run Time($SECONDS) has exceeded Timeout($timeout)"
-                break
-            else
-                [[ "$verbose" == "true" ]] && echo "Waiting $((timeout-SECONDS)) more seconds for $app_name to be ACTIVE"
-                sleep 10
-                continue
-            fi
-        done
-    fi
-fi
-}
-export -f after_update_actions
-
-
-prune(){
-echo -e "\nPruning Docker Images" && docker image prune -af | grep "^Total" || echo "Failed to Prune Docker Images"
-}
-export -f prune
-
-
-title(){
-echo ' _   _                        _____           _       _   '
-echo '| | | |                      /  ___|         (_)     | | '
-echo '| |_| | ___  __ ___   ___   _\ `--.  ___ _ __ _ _ __ | |_'
-echo "|  _  |/ _ \/ _\` \ \ / / | | |\`--. \/ __| '__| | '_ \| __|"
-echo '| | | |  __/ (_| |\ V /| |_| /\__/ / (__| |  | | |_) | |_ '
-echo '\_| |_/\___|\__,_| \_/  \__, \____/ \___|_|  |_| .__/ \__|'
-echo '                         __/ |                 | |        '
-echo '                        |___/                  |_|        '
-echo
-}
-export -f title
->>>>>>> 319f65d7
 
 
 # Parse script options
@@ -520,4 +156,4 @@
 [[ "$backup" == "true" && -z "$sync" ]] && echo "Backing up \"ix-applications\" dataset, please wait.." && backup 
 [[ "$sync" == "true" && -z "$backup" ]] && echo "Syncing catalogs, this takes a LONG time, please wait.." && sync 
 [[ "$update_all_apps" == "true" || "$update_apps" == "true" ]] && commander
-[[ "$prune" == "true" ]] && prune+[[ "$prune" == "true" ]] && prune
